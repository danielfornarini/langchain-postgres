--- conflicted
+++ resolved
@@ -32,13 +32,9 @@
 pytest-socket = "^0.7.0"
 pytest-cov = "^5.0.0"
 pytest-timeout = "^2.3.1"
-<<<<<<< HEAD
-langchain-tests = "0.3.1"
+langchain-tests = "0.3.7"
 greenlet = "^3.1.1"
 pytest-watch = "^4.2.0"
-=======
-langchain-tests = "0.3.7"
->>>>>>> 064e5b95
 
 [tool.poetry.group.codespell]
 optional = true
